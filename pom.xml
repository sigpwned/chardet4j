--- conflicted
+++ resolved
@@ -59,13 +59,8 @@
         <maven.compiler.source>1.8</maven.compiler.source>
         <maven.compiler.target>1.8</maven.compiler.target>
         <icu4j.version>74.2</icu4j.version>
-<<<<<<< HEAD
-        <guava.version>33.0.0-jre</guava.version>
+        <guava.version>33.1.0-jre</guava.version>
         <slf4j.version>2.0.12</slf4j.version>
-=======
-        <guava.version>33.1.0-jre</guava.version>
-        <slf4j.version>2.0.11</slf4j.version>
->>>>>>> 409807e1
         <junit.version>4.13.2</junit.version>
         <hamcrest.version>1.3</hamcrest.version>
     </properties>
