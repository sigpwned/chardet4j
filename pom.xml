<project xmlns="http://maven.apache.org/POM/4.0.0" xmlns:xsi="http://www.w3.org/2001/XMLSchema-instance" xsi:schemaLocation="http://maven.apache.org/POM/4.0.0 http://maven.apache.org/xsd/maven-4.0.0.xsd">
    <modelVersion>4.0.0</modelVersion>

    <groupId>com.sigpwned</groupId>
    <artifactId>chardet4j</artifactId>
    <version>72.1.2-SNAPSHOT</version>
    <name>chardet4j</name>
    <inceptionYear>2022</inceptionYear>
    <description>Simple, compact charset detection for Java 8+</description>
    <url>https://github.com/sigpwned/chardet4j</url>
    <packaging>jar</packaging>

    <organization>
        <name>Andy Boothe</name>
        <url>https://www.sigpwned.com/</url>
    </organization>

    <scm>
        <connection>scm:git:ssh://git@github.com/sigpwned/chardet4j.git</connection>
        <developerConnection>scm:git:ssh://git@github.com/sigpwned/chardet4j.git</developerConnection>
        <url>https://github.com/sigpwned/chardet4j/tree/main</url>
        <tag>v70.1.0</tag>
    </scm>

    <licenses>
        <license>
            <name>Apache License, Version 2.0</name>
            <url>http://www.apache.org/licenses/LICENSE-2.0.txt</url>
        </license>
    </licenses>

    <developers>
        <developer>
            <name>Andy Boothe</name>
            <email>andy.boothe@gmail.com</email>
        </developer>
    </developers>

    <distributionManagement>
        <snapshotRepository>
            <id>ossrh</id>
            <name>Sonatype Nexus Snapshots</name>
            <url>https://oss.sonatype.org/content/repositories/snapshots/</url>
        </snapshotRepository>
        <repository>
            <id>ossrh</id>
            <name>Nexus Release Repository</name>
            <url>https://oss.sonatype.org/service/local/staging/deploy/maven2/</url>
        </repository>
    </distributionManagement>

    <issueManagement>
        <system>GitHub</system>
        <url>https://github.com/sigpwned/chardet4j</url>
    </issueManagement>

    <properties>
        <project.build.sourceEncoding>UTF-8</project.build.sourceEncoding>
        <maven.compiler.source>1.8</maven.compiler.source>
        <maven.compiler.target>1.8</maven.compiler.target>

        <icu4j.version>72.1</icu4j.version>
<<<<<<< HEAD
        <guava.version>33.0.0-jre</guava.version>
        <slf4j.version>2.0.9</slf4j.version>
=======
        <guava.version>32.1.3-jre</guava.version>
        <slf4j.version>2.0.10</slf4j.version>
>>>>>>> 6cf82e8a
        <junit.version>4.13.2</junit.version>
        <hamcrest.version>1.3</hamcrest.version>
    </properties>

    <build>
        <plugins>
            <plugin>
                <groupId>org.codehaus.mojo</groupId>
                <artifactId>license-maven-plugin</artifactId>
                <version>2.3.0</version>
                <configuration>
                    <verbose>false</verbose>
                </configuration>
                <executions>
                    <execution>
                        <id>update-file-header</id>
                        <goals>
                            <goal>update-file-header</goal>
                        </goals>
                        <phase>process-sources</phase>
                        <configuration>
                            <addJavaLicenseAfterPackage>false</addJavaLicenseAfterPackage>
                            <processStartTag>=================================LICENSE_START==================================</processStartTag>
                            <processEndTag>==================================LICENSE_END===================================</processEndTag>
                            <sectionDelimiter>====================================SECTION=====================================</sectionDelimiter>
                            <licenseName>apache_v2</licenseName>
                            <roots>
                                <root>src/main/java</root>
                                <root>src/test/java</root>
                            </roots>
                            <excludes>
                                <exclude>**/com/ibm/icu/**</exclude>
                            </excludes>
                        </configuration>
                    </execution>
                </executions>
            </plugin>
        </plugins>
    </build>

    <dependencyManagement>
        <dependencies>
            <!-- We don't include icu4j. That's the whole point of this repo! But we reference -->
            <!-- a specific version to convince dependabot to notify us when updates are made. -->
            <dependency>
                <groupId>com.ibm.icu</groupId>
                <artifactId>icu4j</artifactId>
                <version>${icu4j.version}</version>
            </dependency>
        </dependencies>
    </dependencyManagement>

    <dependencies>
        <dependency>
            <groupId>org.slf4j</groupId>
            <artifactId>slf4j-api</artifactId>
            <version>${slf4j.version}</version>
        </dependency>

        <dependency>
            <groupId>com.google.guava</groupId>
            <artifactId>guava</artifactId>
            <version>${guava.version}</version>
            <scope>test</scope>
        </dependency>
        <dependency>
            <groupId>org.slf4j</groupId>
            <artifactId>slf4j-simple</artifactId>
            <version>${slf4j.version}</version>
            <scope>test</scope>
        </dependency>
        <dependency>
            <groupId>junit</groupId>
            <artifactId>junit</artifactId>
            <version>${junit.version}</version>
            <scope>test</scope>
        </dependency>
        <dependency>
            <groupId>org.hamcrest</groupId>
            <artifactId>hamcrest-all</artifactId>
            <version>${hamcrest.version}</version>
            <scope>test</scope>
        </dependency>
    </dependencies>

    <!-- For releasing to maven central -->
    <profiles>
        <profile>
            <id>release</id>
            <build>
                <plugins>
                    <plugin>
                        <groupId>org.apache.maven.plugins</groupId>
                        <artifactId>maven-source-plugin</artifactId>
                        <executions>
                            <execution>
                                <id>attach-sources</id>
                                <goals>
                                    <goal>jar-no-fork</goal>
                                </goals>
                            </execution>
                        </executions>
                    </plugin>
                    <plugin>
                        <groupId>org.apache.maven.plugins</groupId>
                        <artifactId>maven-javadoc-plugin</artifactId>
                        <executions>
                            <execution>
                                <id>attach-javadocs</id>
                                <goals>
                                    <goal>jar</goal>
                                </goals>
                                <configuration>
                                    <failOnError>false</failOnError>
                                </configuration>
                            </execution>
                        </executions>
                    </plugin>
                    <plugin>
                        <groupId>org.apache.maven.plugins</groupId>
                        <artifactId>maven-gpg-plugin</artifactId>
                        <executions>
                            <execution>
                                <id>sign-artifacts</id>
                                <phase>verify</phase>
                                <goals>
                                    <goal>sign</goal>
                                </goals>
                            </execution>
                        </executions>
                    </plugin>
                    <plugin>
                        <groupId>org.apache.maven.plugins</groupId>
                        <artifactId>maven-release-plugin</artifactId>
                        <configuration>
                            <tagNameFormat>v@{project.version}</tagNameFormat>
                            <autoVersionSubmodules>true</autoVersionSubmodules>
                            <useReleaseProfile>false</useReleaseProfile>
                            <releaseProfiles>release</releaseProfiles>
                            <goals>deploy</goals>
                        </configuration>
                    </plugin>
                    <plugin>
                        <groupId>org.sonatype.plugins</groupId>
                        <artifactId>nexus-staging-maven-plugin</artifactId>
                        <extensions>true</extensions>
                        <configuration>
                            <serverId>ossrh</serverId>
                            <nexusUrl>https://oss.sonatype.org/</nexusUrl>
                            <autoReleaseAfterClose>true</autoReleaseAfterClose>
                        </configuration>
                    </plugin>
                </plugins>
            </build>
        </profile>
    </profiles>
</project><|MERGE_RESOLUTION|>--- conflicted
+++ resolved
@@ -60,13 +60,8 @@
         <maven.compiler.target>1.8</maven.compiler.target>
 
         <icu4j.version>72.1</icu4j.version>
-<<<<<<< HEAD
         <guava.version>33.0.0-jre</guava.version>
-        <slf4j.version>2.0.9</slf4j.version>
-=======
-        <guava.version>32.1.3-jre</guava.version>
         <slf4j.version>2.0.10</slf4j.version>
->>>>>>> 6cf82e8a
         <junit.version>4.13.2</junit.version>
         <hamcrest.version>1.3</hamcrest.version>
     </properties>
