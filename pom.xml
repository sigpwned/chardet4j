--- conflicted
+++ resolved
@@ -58,16 +58,9 @@
         <project.build.sourceEncoding>UTF-8</project.build.sourceEncoding>
         <maven.compiler.source>1.8</maven.compiler.source>
         <maven.compiler.target>1.8</maven.compiler.target>
-
-<<<<<<< HEAD
         <icu4j.version>74.2</icu4j.version>
-        <guava.version>31.1-jre</guava.version>
-        <slf4j.version>2.0.6</slf4j.version>
-=======
-        <icu4j.version>72.1</icu4j.version>
         <guava.version>33.0.0-jre</guava.version>
         <slf4j.version>2.0.10</slf4j.version>
->>>>>>> 1cdf0d42
         <junit.version>4.13.2</junit.version>
         <hamcrest.version>1.3</hamcrest.version>
     </properties>
