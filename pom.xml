<project xmlns="http://maven.apache.org/POM/4.0.0" xmlns:xsi="http://www.w3.org/2001/XMLSchema-instance" xsi:schemaLocation="http://maven.apache.org/POM/4.0.0 http://maven.apache.org/xsd/maven-4.0.0.xsd">
    <modelVersion>4.0.0</modelVersion>

    <groupId>com.sigpwned</groupId>
    <artifactId>chardet4j</artifactId>
    <version>77.1.1-SNAPSHOT</version>
    <name>chardet4j</name>
    <inceptionYear>2022</inceptionYear>
    <description>Simple, compact charset detection for Java 8+</description>
    <url>https://github.com/sigpwned/chardet4j</url>
    <packaging>jar</packaging>

    <organization>
        <name>Andy Boothe</name>
        <url>https://www.sigpwned.com/</url>
    </organization>

    <scm>
        <connection>scm:git:ssh://git@github.com/sigpwned/chardet4j.git</connection>
        <developerConnection>scm:git:ssh://git@github.com/sigpwned/chardet4j.git</developerConnection>
        <url>https://github.com/sigpwned/chardet4j/tree/main</url>
        <tag>v70.1.0</tag>
    </scm>

    <licenses>
        <license>
            <name>Apache License, Version 2.0</name>
            <url>http://www.apache.org/licenses/LICENSE-2.0.txt</url>
        </license>
    </licenses>

    <developers>
        <developer>
            <name>Andy Boothe</name>
            <email>andy.boothe@gmail.com</email>
        </developer>
    </developers>

    <distributionManagement>
        <snapshotRepository>
            <id>ossrh</id>
            <name>Sonatype Nexus Snapshots</name>
            <url>https://oss.sonatype.org/content/repositories/snapshots/</url>
        </snapshotRepository>
        <repository>
            <id>ossrh</id>
            <name>Nexus Release Repository</name>
            <url>https://oss.sonatype.org/service/local/staging/deploy/maven2/</url>
        </repository>
    </distributionManagement>

    <issueManagement>
        <system>GitHub</system>
        <url>https://github.com/sigpwned/chardet4j</url>
    </issueManagement>

    <properties>
        <project.build.sourceEncoding>UTF-8</project.build.sourceEncoding>
        <maven.compiler.source>1.8</maven.compiler.source>
        <maven.compiler.target>1.8</maven.compiler.target>
<<<<<<< HEAD
        <icu4j.version>78.1</icu4j.version>
        <guava.version>33.4.5-jre</guava.version>
=======
        <icu4j.version>77.1</icu4j.version>
        <guava.version>33.5.0-jre</guava.version>
>>>>>>> f06df03e
        <slf4j.version>2.0.16</slf4j.version>
        <junit.version>4.13.2</junit.version>
        <hamcrest.version>1.3</hamcrest.version>
    </properties>

    <build>
        <plugins>
            <plugin>
                <groupId>org.codehaus.mojo</groupId>
                <artifactId>license-maven-plugin</artifactId>
                <version>2.7.0</version>
                <configuration>
                    <verbose>false</verbose>
                </configuration>
                <executions>
                    <execution>
                        <id>update-file-header</id>
                        <goals>
                            <goal>update-file-header</goal>
                        </goals>
                        <phase>process-sources</phase>
                        <configuration>
                            <addJavaLicenseAfterPackage>false</addJavaLicenseAfterPackage>
                            <processStartTag>=================================LICENSE_START==================================</processStartTag>
                            <processEndTag>==================================LICENSE_END===================================</processEndTag>
                            <sectionDelimiter>====================================SECTION=====================================</sectionDelimiter>
                            <licenseName>apache_v2</licenseName>
                            <roots>
                                <root>src/main/java</root>
                                <root>src/test/java</root>
                            </roots>
                            <excludes>
                                <exclude>**/com/ibm/icu/**</exclude>
                            </excludes>
                        </configuration>
                    </execution>
                </executions>
            </plugin>
        </plugins>
    </build>

    <dependencyManagement>
        <dependencies>
            <!-- We don't include icu4j. That's the whole point of this repo! But we reference -->
            <!-- a specific version to convince dependabot to notify us when updates are made. -->
            <dependency>
                <groupId>com.ibm.icu</groupId>
                <artifactId>icu4j</artifactId>
                <version>${icu4j.version}</version>
            </dependency>
        </dependencies>
    </dependencyManagement>

    <dependencies>
        <dependency>
            <groupId>com.google.guava</groupId>
            <artifactId>guava</artifactId>
            <version>${guava.version}</version>
            <scope>test</scope>
        </dependency>
        <dependency>
            <groupId>junit</groupId>
            <artifactId>junit</artifactId>
            <version>${junit.version}</version>
            <scope>test</scope>
        </dependency>
        <dependency>
            <groupId>org.hamcrest</groupId>
            <artifactId>hamcrest-all</artifactId>
            <version>${hamcrest.version}</version>
            <scope>test</scope>
        </dependency>
    </dependencies>

    <!-- For releasing to maven central -->
    <profiles>
        <profile>
            <id>release</id>
            <build>
                <plugins>
                    <plugin>
                        <groupId>org.apache.maven.plugins</groupId>
                        <artifactId>maven-source-plugin</artifactId>
                        <executions>
                            <execution>
                                <id>attach-sources</id>
                                <goals>
                                    <goal>jar-no-fork</goal>
                                </goals>
                            </execution>
                        </executions>
                    </plugin>
                    <plugin>
                        <groupId>org.apache.maven.plugins</groupId>
                        <artifactId>maven-javadoc-plugin</artifactId>
                        <executions>
                            <execution>
                                <id>attach-javadocs</id>
                                <goals>
                                    <goal>jar</goal>
                                </goals>
                                <configuration>
                                    <failOnError>false</failOnError>
                                </configuration>
                            </execution>
                        </executions>
                    </plugin>
                    <plugin>
                        <groupId>org.apache.maven.plugins</groupId>
                        <artifactId>maven-gpg-plugin</artifactId>
                        <executions>
                            <execution>
                                <id>sign-artifacts</id>
                                <phase>verify</phase>
                                <goals>
                                    <goal>sign</goal>
                                </goals>
                            </execution>
                        </executions>
                    </plugin>
                    <plugin>
                        <groupId>org.apache.maven.plugins</groupId>
                        <artifactId>maven-release-plugin</artifactId>
                        <configuration>
                            <tagNameFormat>v@{project.version}</tagNameFormat>
                            <autoVersionSubmodules>true</autoVersionSubmodules>
                            <useReleaseProfile>false</useReleaseProfile>
                            <releaseProfiles>release</releaseProfiles>
                            <goals>deploy</goals>
                        </configuration>
                    </plugin>
                    <plugin>
                        <groupId>org.sonatype.plugins</groupId>
                        <artifactId>nexus-staging-maven-plugin</artifactId>
                        <extensions>true</extensions>
                        <configuration>
                            <serverId>ossrh</serverId>
                            <nexusUrl>https://oss.sonatype.org/</nexusUrl>
                            <autoReleaseAfterClose>true</autoReleaseAfterClose>
                        </configuration>
                    </plugin>
                </plugins>
            </build>
        </profile>
    </profiles>
</project><|MERGE_RESOLUTION|>--- conflicted
+++ resolved
@@ -58,13 +58,8 @@
         <project.build.sourceEncoding>UTF-8</project.build.sourceEncoding>
         <maven.compiler.source>1.8</maven.compiler.source>
         <maven.compiler.target>1.8</maven.compiler.target>
-<<<<<<< HEAD
         <icu4j.version>78.1</icu4j.version>
-        <guava.version>33.4.5-jre</guava.version>
-=======
-        <icu4j.version>77.1</icu4j.version>
         <guava.version>33.5.0-jre</guava.version>
->>>>>>> f06df03e
         <slf4j.version>2.0.16</slf4j.version>
         <junit.version>4.13.2</junit.version>
         <hamcrest.version>1.3</hamcrest.version>
